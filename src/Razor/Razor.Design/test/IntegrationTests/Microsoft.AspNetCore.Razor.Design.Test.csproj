--- conflicted
+++ resolved
@@ -13,11 +13,8 @@
     <!-- Copy references locally so that we can use them in the test. -->
     <CopyLocalLockFileAssemblies>true</CopyLocalLockFileAssemblies>
     <BuildVariablesGeneratedFile>$(MSBuildProjectDirectory)\obj\BuildVariables.generated.cs</BuildVariablesGeneratedFile>
-<<<<<<< HEAD
     <CompileDependsOn>EnsureBuildVariablesGeneratedFile;$(CompileDependsOn)</CompileDependsOn>
     <BuildHelixPayload>false</BuildHelixPayload>
-=======
->>>>>>> 87af0c3f
   </PropertyGroup>
 
   <ItemGroup>
